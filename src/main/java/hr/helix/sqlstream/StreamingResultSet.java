/*
 * Copyright 2013-2014 the original author or authors.
 *
 * Licensed under the Apache License, Version 2.0 (the "License");
 * you may not use this file except in compliance with the License.
 * You may obtain a copy of the License at
 *
 *     http://www.apache.org/licenses/LICENSE-2.0
 *
 * Unless required by applicable law or agreed to in writing, software
 * distributed under the License is distributed on an "AS IS" BASIS,
 * WITHOUT WARRANTIES OR CONDITIONS OF ANY KIND, either express or implied.
 * See the License for the specific language governing permissions and
 * limitations under the License.
 */
package hr.helix.sqlstream;

import groovy.lang.Closure;
import groovy.sql.GroovyResultSet;
import groovy.sql.GroovyResultSetProxy;
import org.codehaus.groovy.runtime.DefaultGroovyMethods;

import java.sql.ResultSet;
import java.sql.SQLException;
import java.util.*;

/**
 * Wraps the {@code java.sql.ResultSet} and exposes some common collection methods
 * which are lazily evaluated. Iterates through the {@code ResultSet} only once,
 * invoking given methods for each row of the result set. The row will be a
 * {@code GroovyResultSet} which is a {@code ResultSet} that supports accessing the
 * fields using property style notation and ordinal index values.
 *
 * @author Dinko Srkoč
 * @author Alberto Vilches
 * @author Adam Sernheim
 * @since 2013-10-30
 */
public class StreamingResultSet {
    private ResultSet rs;
    private Fn compute;
    private List<Object> values;

    private static class Fn implements Cloneable {
        private Fn next;

        public Value call(Value v) { return apply(v); } // override this

        protected final Value apply(Value v) { return next != null ? next.call(v) : v; }

        public Fn andThen(Fn that) {
            if (next == null)
                next = that;
            else
                next.andThen(that);
            return this;
        }

        /** makes deep copy of this Fn object */
        @Override
        protected final Fn clone() {
            Fn cloned;
            try {
                cloned = (Fn) super.clone();
            } catch (CloneNotSupportedException e) {
                return null;
            }
            if (next != null) {
                cloned.next = next.clone();
            }
            return cloned;
        }
    }

    private static class Collect<T> extends Fn {
        private Closure<T> f;

        public Collect(Closure<T> f) { this.f = f; }

        @Override public Value call(Value v) {
            return apply(new Value(f.call(v.getValue())));
        }
    }

    private static class CollectMany<T extends Collection> extends Fn {
        private Closure<T> f;

        public CollectMany(Closure<T> f) { this.f = f; }

        @Override public Value call(Value v) {
            ArrayList<Object> vals = new ArrayList<Object>();

            for (Object o : f.call(v.getValue())) {
                final Value val = apply(new Value(o));
                if (val.terminate())
                    return new TerminateWithValue(new FlatValue(vals));
                val.exportTo(vals);
            }

            return new FlatValue(vals);
        }
    }

    private static class FindAll extends Fn {
        private Closure<Boolean> p;

        public FindAll(Closure<Boolean> p) { this.p = p; }

        @Override public Value call(Value v) {
            return p.call(v.getValue()) ? apply(v) : IgnoreValue.INSTANCE;
        }
    }

    private static class Find extends FindAll {
        public Find(Closure<Boolean> p) {
            super(p);
            andThen(new Head());
        }
    }

    private static class Any extends Fn {
        private Closure<Boolean> p;

        public Any(Closure<Boolean> p) { this.p = p; }

        @Override public Value call(Value v) {
            return p.call(v.getValue()) ? TerminateWithValue.TRUE : IgnoreValue.INSTANCE;
        }
    }

    private static class Every extends Fn {
        private Closure<Boolean> p;

        public Every(Closure<Boolean> p) { this.p = p; }

        @Override public Value call(Value v) {
            return p.call(v.getValue()) ? IgnoreValue.INSTANCE : TerminateWithValue.FALSE;
        }
    }

    private static class ContainsAll extends Fn {
        private Collection<?> items;

        public ContainsAll(Collection<?> items) {
            this.items = new ArrayList<Object>(items);
        }

        @Override
        public Value call(Value v) {
            if (items.contains(v.getValue())) {
                items.remove(v.getValue()); // Every stream item found in the item collection is removed
            }
            return items.isEmpty() ? TerminateWithValue.TRUE : IgnoreValue.INSTANCE;
        }
    }

    private static class Unique extends Fn {
<<<<<<< HEAD
        private Set seenValues;

        public Unique() {
=======
        private Closure closure;
        private Set seenValues;

        public Unique(Closure closure) {
            this.closure = closure;
>>>>>>> 9b61a705
            seenValues = new HashSet();
        }

        @Override public Value call(Value v) {
<<<<<<< HEAD
            if(seenValues.contains(v.getValue())) {
                return IgnoreValue.INSTANCE;
            } else {
                seenValues.add(v.getValue());
=======
            Object value = (closure == null) ? v.getValue() : closure.call(v.getValue());
            if(seenValues.contains(value)) {
                return IgnoreValue.INSTANCE;
            } else {
                seenValues.add(value);
>>>>>>> 9b61a705
                return apply(v);
            }
        }
    }

    private static class Each extends Fn {
        private Closure<Object> f;

        public Each(Closure<Object> f) { this.f = f; }

        @Override public Value call(Value v) {
            f.call(v.getValue());
            return apply(v);
        }
    }

    private static class Take extends Fn {
        private int n;

        public Take(int n) { this.n = n; }

        @Override public Value call(Value v) {
            if (n == 0) {
                return TerminateEmpty.INSTANCE;
            } else {
                --n;
                return apply(v);
            }
        }
    }

    private static class TakeWhile extends Fn {
        private Closure<Boolean> p;
        private boolean done = false;

        public TakeWhile(Closure<Boolean> p) { this.p = p; }

        @Override public Value call(Value v) {
            if (done || (done = !p.call(v.getValue()))) {
                return TerminateEmpty.INSTANCE;
            } else {
                return apply(v);
            }
        }
    }

    private static class Drop extends Fn {
        private int n;

        public Drop(int n) { this.n = n; }

        @Override public Value call(Value v) {
            if (n == 0) {
                return apply(v);
            } else {
                --n;
                return IgnoreValue.INSTANCE;
            }
        }
    }

    private static class DropWhile extends Fn {
        private Closure<Boolean> p;
        private boolean done = false;

        public DropWhile(Closure<Boolean> p) { this.p = p; }

        @Override public Value call(Value v) {
            if (done || (done = !p.call(v.getValue()))) {
                return apply(v);
            } else {
                return IgnoreValue.INSTANCE;
            }
        }
    }

    private static class Head extends Fn {

        @Override public Value call(Value v) {
            return v.ignore() ? v : new TerminateWithValue(v);
        }

    }

    // todo proučiti mogućnost generifikacije Value

    private static class Value {
        private Object value;

        public Object getValue() { return value; }

        protected Value() {}
        public Value(Object val) { value = val; }

        public void exportTo(List<Object> xs) { xs.add(value); }

        public boolean terminate() { return false; }

        public boolean ignore() { return false; }
    }

    private static class FlatValue extends Value {
        private final Collection<Object> values;

        public FlatValue(List<Object> vals) { values = vals; }

        @Override public void exportTo(List<Object> xs) { xs.addAll(values); }
    }

    private static class IgnoreValue extends Value {
        public static final IgnoreValue INSTANCE = new IgnoreValue();

        @Override public void exportTo(List<Object> xs) {}
        @Override public boolean ignore() { return true; }
    }

    private static class TerminateEmpty extends IgnoreValue {
        public static final TerminateEmpty INSTANCE = new TerminateEmpty();

        @Override public boolean terminate() { return true; }
    }

    private static class TerminateWithValue extends Value {
        private final Value v;

        public static final TerminateWithValue TRUE = new TerminateWithValue(new Value(Boolean.TRUE));
        public static final TerminateWithValue FALSE = new TerminateWithValue(new Value(Boolean.FALSE));

        public TerminateWithValue(Value v) { this.v = v; }

        @Override public boolean terminate() { return true; }
        @Override public boolean ignore() { return true; }
        @Override public void exportTo(List<Object> xs) { v.exportTo(xs); }
    }

    private StreamingResultSet(ResultSet rs, Fn fn) {
        this.rs = rs;
        this.compute = fn;
    }

    /**
     * Creates a new {@code StreamingResultSet} instance that wraps the {@code ResultSet}.
     *
     * @param rs ResultSet that is wrapped by the newly created StreamingResultSet
     * @return new instance of StreamingResultSet
     */
    public static StreamingResultSet from(ResultSet rs) {
        return new StreamingResultSet(rs, new Fn());
    }

    /**
     * Iterates through the stream transforming each element into a new value
     * using Closure {@code f}.
     *
     * @param f    the Closure used to transform each element of the stream
     * @return new {@code StreamingResultSet} instance
     */
    public <T> StreamingResultSet collect(Closure<T> f)  { return next(new Collect<T>(f)); }

    /**
     * Iterates through the stream transforming each element to a collection and
     * concatenates (flattens) the resulting collections into a single list.
     *
     * @param f      the Closure used to transform each element of the stream
     * @param <T>    the collection type that Closure {@code f} returns
     * @return new {@code StreamingResultSet} instance
     */
    public <T extends Collection> StreamingResultSet collectMany(Closure<T> f) { return next(new CollectMany<T>(f)); }

    /**
     * Finds all elements matching the given Closure predicate.
     *
     * @param p    the Closure that must evaluate to {@code true} for element to be taken
     * @return new {@code StreamingResultSet} instance
     */
    public StreamingResultSet findAll(Closure<Boolean> p) { return next(new FindAll(p)); }

    /**
     * Finds the first element matching the given Closure predicate.
     * The result is equivalent to {@code findAll} operation followed by {@code head}.
     *
     * @param p   the Closure that must evaluate to {@code true} for element to be taken
     * @return the first element matching the Closure predicate
     */
    public Object find(Closure<Boolean> p) throws SQLException {
        if (values != null)
            return DefaultGroovyMethods.find(values, p);

        return terminate(new Find(p), null);
    }

    /**
     * Iterates through the stream passing each element to the given Closure {@code f}.
     *
     * @param f the Closure applied to each element found
     * @return new {@code StreamingResultSet} instance
     */
    public StreamingResultSet each(Closure<Object> f) { return next(new Each(f)); }

    /**
     * Takes the first {@code n} elements from the head of the stream.
     *
     * @param n the number of elements to take from the stream
     * @return new {@code StreamingResultSet} instance
     */
    public StreamingResultSet take(int n) { return next(new Take(n)); }

    /**
     * Drops the given number of elements from the head of the stream if available.
     *
     * @param n    the number of elements to drop from the stream
     * @return new {@code StreamingResultSet} instance
     */
    public StreamingResultSet drop(int n) { return next(new Drop(n)); }

    /**
     * Takes the longest prefix of the stream where each element passed to the
     * given Closure predicate evaluates to {@code true}.
     *
     * @param p    the Closure that must evaluate to {@code true} to continue taking elements
     * @return new {@code StreamingResultSet} instance
     */
    public StreamingResultSet takeWhile(Closure<Boolean> p) { return next(new TakeWhile(p)); }

    /**
     * Returns a suffix of the stream where elements are dropped from the front while the
     * given Closure predicate evaluates to {@code true}.
     *
     * @param p    the predicate that must evaluate to {@code true} to continue dropping elements
     * @return new {@code StreamingResultSet} instance
     */
    public StreamingResultSet dropWhile(Closure<Boolean> p) { return next(new DropWhile(p)); }

    /**
     * Remove all duplicated items, using the default comparator.
     * Equals and hashCode need to be implemented.
     * Warning! This keeps all seen values, so it may take up a lot of memory.
     *
     * @return new {@code StreamingResultSet} instance
     */
    public StreamingResultSet unique() { return next(new Unique(null)); }

    /**
     * Like {@see unique}, but uses the result of the closure.
     * @param closure
     * @return
     */
    public StreamingResultSet unique(Closure closure) { return next(new Unique(closure)); }

    /**
     * Selects the first element of the stream.
     * <p>
     * <em>Note</em>: in order to read the first element {@code head()} has to start
     * processing the result set. {@code StreamingResultSet} can be used again, but,
     * currently, it will process the result set from the beginning. This means it will
     * have to return the cursor ({@code ResultSet#beforeFirst()}) before processing.
     * This will throw {@code SQLException} if the result set type is {@code TYPE_FORWARD_ONLY}.
     * </p>
     * <strong>Example</strong>
     * <pre>
     * // be careful about result set type if stream is forced more than once
     * sql.resultSetType = ResultSet.TYPE_SCROLL_INSENSITIVE 
     *
     * def result = sql.withStream('SELECT * FROM a_table') { StreamingResultSet stream ->
     *     // calls ResultSet#next() to read the first element
     *     def h  = stream.head()
     *
     *     // calls ResultSet#beforeFirst() to start processing from the beginning
     *     def xs = stream.collect { it.col_a }.toList()
     *     h + xs.sum()
     * }
     * </pre>
     *
     * @return the first element of this stream
     */
    public Object head() throws SQLException {
        if (values != null)
            return values.get(0);

        StreamingResultSet srs = new StreamingResultSet(rs, compute.clone().andThen(new Head())); //next(new Head());
        return srs.toList().get(0);
    }

    /**
     * Iterates over the stream and checks whether the predicate is valid for at least one element.
     *
     * <p><strong>Example</strong></p>
     * <pre>
     * def result = sql.withStream('SELECT * FROM a_table') { StreamingResultSet stream ->
     *     boolean atLeastOneEvenElement = stream.any {
     *         it.col_a % 2 == 0
     *     }
     * }
     * </pre>
     *
     * @param p    the Closure predicate that must evaluate to {@code true} at least once
     *             for this method to return {@code true}
     * @return true if any item in the stream matches the Closure predicate
     * @throws SQLException if database access error occurs
     */
    public boolean any(Closure<Boolean> p) throws SQLException {
        if (values != null)
            return DefaultGroovyMethods.any(values, p);

        return terminateBool(new Any(p), Boolean.FALSE);
    }

    /**
     * Iterates over the stream and check if the predicate is valid for all the elements
     * (i.e. returns {@code true} for all items in this data structure).
     *
     * <p><strong>Example</strong></p>
     * <pre>
     * def result = sql.withStream('SELECT * FROM a_table') { StreamingResultSet stream ->
     *     boolean areAllElementsEven = stream.every {
     *         it.col_a % 2 == 0
     *     }
     * }
     * </pre>
     *
     * @param p    the Closure predicate that must evaluate to {@code true} for each stream element
     *             for this method to return {@code true}
     * @return true if all items in the stream match the Closure predicate
     * @throws SQLException if database access error occurs
     */
    public boolean every(Closure<Boolean> p) throws SQLException {
        if (values != null)
            return DefaultGroovyMethods.every(values, p);

        return terminateBool(new Every(p), Boolean.TRUE);
    }

    /**
     * Checks if the stream contains all the elements in the specified array.
     *
     * <p><strong>Example</strong></p>
     * <pre>
     * def result = sql.withStream('SELECT * FROM a_table') { StreamingResultSet stream ->
     *     boolean areAllElementsEven = stream.collect {
     *         it.col_a
     *     }.containsAll([1,2,10])
     * }
     * </pre>
     *
     * @param items    array to be checked for containment in this stream.
     * @return true if the stream contains all the elements.
     * @throws SQLException if database access error occurs
     */
    public boolean containsAll(Object[] items) throws SQLException {
        return containsAll(Arrays.asList(items));
    }

    /**
     * Checks if the stream contains all the elements in the specified collection.
     *
     * @param items    collection to be checked for containment in this stream.
     * @return true if the stream contains all the elements.
     * @throws SQLException if database access error occurs
     */
    public boolean containsAll(Collection<?> items) throws SQLException {
        if (values != null)
            values.containsAll(items);

        return terminateBool(new ContainsAll(items), Boolean.FALSE);
    }

    /**
     * Selects all elements except the head of the stream.
     * <p>
     * This is an alias for {@code drop(1)}
     * </p>
     *
     * @return new {@code StreamingResultSet} instance with all the elements of
     *         this stream except the first one
     */
    public StreamingResultSet tail() { return drop(1); }

    private StreamingResultSet next(Fn that) {
        return new StreamingResultSet(rs, compute.andThen(that));
    }

    /**
     * Terminating functions should end with an empty stream or with a single element stream.
     * This method returns either the value from the stream or the default value if the stream is empty.
     *
     * @param that              terminating function that is invoked at the end of {@code compute} chain
     * @param defaultIfEmpty    default value to be returned if realized stream is empty
     * @return the first element of the realized stream or {@code defaultIfEmpty} if the stream is empty
     * @throws SQLException if database access error occurs
     */
    private Object terminate(Fn that, Object defaultIfEmpty) throws SQLException {
        StreamingResultSet srs = new StreamingResultSet(rs, compute.clone().andThen(that));

        List results = srs.toList();
        return results.isEmpty() ? defaultIfEmpty : results.get(0);
    }

    /**
     * Boolean terminating functions should end with an empty stream or with a single element stream
     * with a boolean value. This method returns either the boolean value from the stream or the default
     * value if the stream is empty.
     *
     * @param that              terminating function that is invoked at the end of {@code compute} chain
     * @param defaultIfEmpty    default boolean value to be returned if realized stream is empty
     * @return the first element of the realized stream or {@code defaultIfEmpty} if the stream is empty
     * @throws SQLException if database access error occurs
     */
    private Boolean terminateBool(Fn that, Boolean defaultIfEmpty) throws SQLException {
        return (Boolean) terminate(that, defaultIfEmpty);
    }

    /**
     * Realizes the stream if it is not yet realized. The stream is realized
     * by iterating over the result set and applying all the given operations.
     * The resulting entries are collected into a list which can be accessed
     * by applying {@link StreamingResultSet#toList()} to this {@code StreamingResultSet}.
     *
     * @return this {@code StreamingResultSet} that is forced into realization
     * @throws SQLException if database access error occurs
     */
    public StreamingResultSet force() throws SQLException {
        if (values != null) return this; // stream is already realized

        values = new ArrayList<Object>();
        GroovyResultSet groovyRS = new GroovyResultSetProxy(rs).getImpl();

        // if several instances of this stream are forced then each should start at the beginning
        // CAUTION: beforeFirst() throws SQLException if ResultSet type is TYPE_FORWARD_ONLY!
        if (!groovyRS.isBeforeFirst())
            groovyRS.beforeFirst();

        while (groovyRS.next()) {
            Value v = compute.call(new Value(groovyRS));

            v.exportTo(values);
            if (v.terminate()) break;
        }

        return this;
    }

    /**
     * Returns the list of values computed by the given transformations.
     * Forces the stream realization if needed.
     *
     * @return the list of computed values
     * @throws SQLException if database access error occurs
     * @see StreamingResultSet#force()
     */
    public List<Object> toList() throws SQLException {
        return force().values;
    }
}<|MERGE_RESOLUTION|>--- conflicted
+++ resolved
@@ -155,33 +155,20 @@
     }
 
     private static class Unique extends Fn {
-<<<<<<< HEAD
-        private Set seenValues;
-
-        public Unique() {
-=======
         private Closure closure;
         private Set seenValues;
 
         public Unique(Closure closure) {
             this.closure = closure;
->>>>>>> 9b61a705
             seenValues = new HashSet();
         }
 
         @Override public Value call(Value v) {
-<<<<<<< HEAD
-            if(seenValues.contains(v.getValue())) {
-                return IgnoreValue.INSTANCE;
-            } else {
-                seenValues.add(v.getValue());
-=======
             Object value = (closure == null) ? v.getValue() : closure.call(v.getValue());
             if(seenValues.contains(value)) {
                 return IgnoreValue.INSTANCE;
             } else {
                 seenValues.add(value);
->>>>>>> 9b61a705
                 return apply(v);
             }
         }
@@ -443,7 +430,7 @@
      * <strong>Example</strong>
      * <pre>
      * // be careful about result set type if stream is forced more than once
-     * sql.resultSetType = ResultSet.TYPE_SCROLL_INSENSITIVE 
+     * sql.resultSetType = ResultSet.TYPE_SCROLL_INSENSITIVE
      *
      * def result = sql.withStream('SELECT * FROM a_table') { StreamingResultSet stream ->
      *     // calls ResultSet#next() to read the first element
